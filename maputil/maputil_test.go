//  Copyright (C) 2021-2023 Chronicle Labs, Inc.
//
//  This program is free software: you can redistribute it and/or modify
//  it under the terms of the GNU Affero General Public License as
//  published by the Free Software Foundation, either version 3 of the
//  License, or (at your option) any later version.
//
//  This program is distributed in the hope that it will be useful,
//  but WITHOUT ANY WARRANTY; without even the implied warranty of
//  MERCHANTABILITY or FITNESS FOR A PARTICULAR PURPOSE.  See the
//  GNU Affero General Public License for more details.
//
//  You should have received a copy of the GNU Affero General Public License
//  along with this program.  If not, see <http://www.gnu.org/licenses/>.

package maputil

import (
	"sort"
	"testing"

	"github.com/stretchr/testify/assert"
<<<<<<< HEAD

	"github.com/chronicleprotocol/go-utils/errutil"
=======
>>>>>>> 13af27d7
)

func TestKeys(t *testing.T) {
	t.Run("case-1", func(t *testing.T) {
		assert.ElementsMatch(t, []string{"a", "b"}, Keys(map[string]string{"a": "a", "b": "b"}))
	})
	t.Run("case-2", func(t *testing.T) {
		assert.ElementsMatch(t, []int{1, 2}, Keys(map[int]int{1: 1, 2: 2}))
	})
}

func TestSlice(t *testing.T) {
	t.Run("case-1", func(t *testing.T) {
		assert.ElementsMatch(t, []string{"a", "b"}, Slice(map[string]string{"a": "a", "b": "b"}))
	})
	t.Run("case-2", func(t *testing.T) {
		assert.ElementsMatch(t, []int{1, 2}, Slice(map[int]int{1: 1, 2: 2}))
	})
}

func TestSortKeys(t *testing.T) {
	t.Run("case-1", func(t *testing.T) {
		m := map[string]string{"b": "b", "a": "a"}
		assert.Equal(t, []string{"a", "b"}, SortedKeys(m, sort.Strings))
	})
	t.Run("case-2", func(t *testing.T) {
		m := map[int]int{2: 2, 1: 1}
		assert.Equal(t, []int{1, 2}, SortedKeys(m, sort.Ints))
	})
}

func TestCopy(t *testing.T) {
	t.Run("case-1", func(t *testing.T) {
		m := map[string]string{"a": "a", "b": "b"}
		assert.Equal(t, m, Copy(m))
		assert.NotSame(t, m, Copy(m))
	})
	t.Run("case-2", func(t *testing.T) {
		m := map[int]int{1: 1, 2: 2}
		assert.Equal(t, m, Copy(m))
		assert.NotSame(t, m, Copy(m))
	})
}

func TestMerge(t *testing.T) {
	t.Run("case-1", func(t *testing.T) {
		m1 := map[string]string{"a": "a"}
		m2 := map[string]string{"b": "b"}
		assert.Equal(t, map[string]string{"a": "a", "b": "b"}, Merge(m1, m2))
	})
	t.Run("case-2", func(t *testing.T) {
		m1 := map[int]int{1: 1}
		m2 := map[int]int{2: 2}
		assert.Equal(t, map[int]int{1: 1, 2: 2}, Merge(m1, m2))
	})
}

func TestFilter(t *testing.T) {
	t.Run("case-1", func(t *testing.T) {
		m := map[string]string{"a": "a", "b": "b", "c": "c"}
		assert.Equal(t, map[string]string{"a": "a", "c": "c"}, Filter(m, func(k string) bool { return k != "b" }))
	})
	t.Run("case-1-all", func(t *testing.T) {
		m := map[string]string{"a": "a", "b": "b", "c": "c"}
		assert.Equal(t, m, Filter(m, func(k string) bool { return true }))
		assert.NotSame(t, m, Filter(m, func(k string) bool { return true }))
	})
	t.Run("case-2", func(t *testing.T) {
		m := map[int]int{1: 1, 2: 2, 3: 3}
		assert.Equal(t, map[int]int{1: 1, 3: 3}, Filter(m, func(k int) bool { return k != 2 }))
	})
	t.Run("case-2-all", func(t *testing.T) {
		m := map[int]int{1: 1, 2: 2, 3: 3}
		assert.Equal(t, m, Filter(m, func(k int) bool { return true }))
		assert.NotSame(t, m, Filter(m, func(k int) bool { return true }))
	})
}

func TestSelect(t *testing.T) {
	t.Run("case-1", func(t *testing.T) {
		m := map[string]string{"a": "a", "b": "b", "c": "c"}
		mm, err := Select(m, []string{"a", "c"})
		assert.NoError(t, err)
		assert.Equal(t, map[string]string{"a": "a", "c": "c"}, mm)
	})
	t.Run("case-1-err", func(t *testing.T) {
		m := map[string]string{"a": "a", "b": "b", "c": "c"}
		_, err := Select(m, []string{"a", "d"})
		assert.Error(t, err)
	})
	t.Run("case-2", func(t *testing.T) {
		m := map[int]int{1: 1, 2: 2, 3: 3}
		mm, err := Select(m, []int{1, 3})
		assert.NoError(t, err)
		assert.Equal(t, map[int]int{1: 1, 3: 3}, mm)
	})
	t.Run("case-2-err", func(t *testing.T) {
		m := map[int]int{1: 1, 2: 2, 3: 3}
		_, err := Select(m, []int{1, 4})
		assert.Error(t, err)
	})
}<|MERGE_RESOLUTION|>--- conflicted
+++ resolved
@@ -20,11 +20,6 @@
 	"testing"
 
 	"github.com/stretchr/testify/assert"
-<<<<<<< HEAD
-
-	"github.com/chronicleprotocol/go-utils/errutil"
-=======
->>>>>>> 13af27d7
 )
 
 func TestKeys(t *testing.T) {
